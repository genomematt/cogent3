import time
import functools
import threading
import sys
import io
<<<<<<< HEAD
import os
=======
>>>>>>> 9e31e829
from tqdm import tqdm, tqdm_notebook
from cogent3.util import parallel

__author__ = "Sheng Han Moses Koh"
<<<<<<< HEAD
__copyright__ = ""
__credits__ = ["Peter Maxwell", "Sheng Han Moses Koh"]
__license__ = "GPL"
__version__ = ""
=======
__copyright__ = "Copyright 2007-2016, The Cogent Project"
__credits__ = ["Peter Maxwell", "Sheng Han Moses Koh"]
__license__ = "GPL"
__version__ = "3.0a2"
__maintainer__ = "Gavin Huttley"
__email__ = "gavin.huttley@anu.edu.au"
__status__ = "Alpha"
>>>>>>> 9e31e829


class LogFileOutput:
    """A fake progress bar for when progress bars are impossible"""

    def __init__(self, total=1, depth=0, leave=False, bar_format=None):
        self.n = 0
        self.message = ''
        self.t0 = time.time()
        self.lpad = ''
        self.output = sys.stdout  # sys.stderr

    def set_description(self, desc='', refresh=False):
        self.message = desc

    def close(self):
        pass

    def refresh(self):
        if self.message:
            delta = '+%s' % int(time.time() - self.t0)
            progress = int(100 * self.n + 0.5)
            print("%s %5s %3i%% %s" % (
                self.lpad, delta, progress,
                str(self.message)), file=self.output)


class ProgressContext:
    def __init__(self, progress_bar_type=None, depth=-1,
<<<<<<< HEAD
                                    message=None, rate=1.0):
=======
                 message=None, rate=1.0):
>>>>>>> 9e31e829
        self.progress_bar_type = progress_bar_type
        self.progress_bar = None
        self.progress = 0
        self.depth = depth
        self.message = message
        self.rate = rate

    def set_new_progress_bar(self):
        if self.progress_bar_type:
            self.progress_bar = self.progress_bar_type(total=1,
<<<<<<< HEAD
                            position=self.depth,
                            leave=True,
                            bar_format='{desc} {percentage:3.0f}%|{bar}| ')
=======
                                                       position=self.depth,
                                                       leave=True,
                                                       bar_format='{desc} {percentage:3.0f}%|{bar}| ')
>>>>>>> 9e31e829

    def subcontext(self, *args, **kw):
        return ProgressContext(
            progress_bar_type=self.progress_bar_type,
<<<<<<< HEAD
            depth=self.depth+1,
=======
            depth=self.depth + 1,
>>>>>>> 9e31e829
            message=self.message,
            rate=self.rate)

    def display(self, msg=None, progress=None, current=0.0):
        if not self.progress_bar:
            self.set_new_progress_bar()
        updated = False
        if progress is not None:
            self.progress = min(progress, 1.0)
            self.progress_bar.n = self.progress
            updated = True
        else:
            self.progress_bar.n = 1
        if msg is not None and msg != self.message:
            self.message = msg
            self.progress_bar.set_description(self.message,
<<<<<<< HEAD
                                                refresh=False)
=======
                                              refresh=False)
>>>>>>> 9e31e829
            updated = True
        if updated:
            self.progress_bar.refresh()

    def done(self):
        if self.progress_bar:
            self.progress_bar.close()
            self.progress_bar = None

    def series(self, items, noun='', labels=None, start=None, end=1.0,
               count=None):
        """Wrap a looped-over list with a progress bar"""
        if count is None:
            if not hasattr(items, '__len__'):
                items = list(items)
            count = len(items)
        if start is None:
            start = 0.0
        step = (end - start) / count
        if labels:
            assert len(labels) == count
        elif count == 1:
            labels = ['']
        else:
            if noun:
                noun += ' '
            template = '%s%%%sd/%s' % (noun, len(str(count)), count)
            labels = [template % i for i in range(0, count)]
        for (i, item) in enumerate(items):
            self.display(msg=labels[i], progress=start +
                                                 step * i)
            yield item
        self.display(progress=end)

    def write(self, *args, **kw):
        if self.progress_bar_type and len(kw) < 3 and not using_notebook():
            self.progress_bar_type.write(*args, **kw)
        else:
            print(*args, **kw)

    def imap(self, f, s, workers=None, pure=True, **kw):
        if pure:
            results = parallel.map(f, s, workers)
        else:
            results = map(f, s)
        for result in self.series(results, count=len(s), **kw):
            yield result

    def map(self, f, s, **kw):
        return list(self.imap(f, s, **kw))


class NullContext(ProgressContext):
    """A UI context which discards all output.  Useful on secondary MPI cpus,
    and other situations where all output is suppressed"""
    def subcontext(self, *args, **kw):
        return self

    def display(self, *args, **kw):
        pass

    def done(self):
        pass

<<<<<<< HEAD
=======

>>>>>>> 9e31e829
NULL_CONTEXT = NullContext()
CURRENT = threading.local()
CURRENT.context = None


def using_notebook():
    try:
        get_ipython()
        return True
    except NameError:
        return False


def display_wrap(slow_function):
    """Decorator which give the function its own UI context.
    The function will receive an extra argument, 'ui',
    which is used to report progress etc."""
    depth = 0

    @functools.wraps(slow_function)
    def f(*args, **kw):
        nonlocal depth
        if getattr(CURRENT, 'context', None) is None:
            rate = None
            if sys.stdout.isatty():
                klass = tqdm
            elif using_notebook():
                klass = tqdm_notebook
            elif isinstance(sys.stdout, io.FileIO):
                klass = LogFileOutput
                if rate is None:
                    rate = 5.0
            else:
                klass = None

            if klass is None:
                CURRENT.context = NULL_CONTEXT
            else:
                if rate is None:
                    rate = 0.1
                CURRENT.context = ProgressContext(klass, rate=rate)
        parent = CURRENT.context
        show_progress = kw.pop('show_progress', None)
        if show_progress is False:
            # PendingDeprecationWarning?
            subcontext = NULL_CONTEXT
        else:
            subcontext = parent.subcontext()
        kw['ui'] = CURRENT.context = subcontext
        try:
            result = slow_function(*args, **kw)
        finally:
            CURRENT.context = parent
            subcontext.done()
        return result

    return f


@display_wrap
def subdemo(ui):
    for j in ui.series(list(range(10))):
        time.sleep(0.1)
    return


@display_wrap
def demo(ui):
    ui.write("non-linebuffered output, tricky but look:")
    for i in ui.series(list(range(10))):
        time.sleep(.6)
        if i == 5:
            ui.write('halfway through, a new line: ')
        if i % 2:
            subdemo()
<<<<<<< HEAD
        ui.write(str(i)+".")
    ui.write("done")

=======
        ui.write(str(i) + ".")
    ui.write("done")


>>>>>>> 9e31e829
if __name__ == '__main__':
    demo()<|MERGE_RESOLUTION|>--- conflicted
+++ resolved
@@ -3,20 +3,10 @@
 import threading
 import sys
 import io
-<<<<<<< HEAD
-import os
-=======
->>>>>>> 9e31e829
 from tqdm import tqdm, tqdm_notebook
 from cogent3.util import parallel
 
 __author__ = "Sheng Han Moses Koh"
-<<<<<<< HEAD
-__copyright__ = ""
-__credits__ = ["Peter Maxwell", "Sheng Han Moses Koh"]
-__license__ = "GPL"
-__version__ = ""
-=======
 __copyright__ = "Copyright 2007-2016, The Cogent Project"
 __credits__ = ["Peter Maxwell", "Sheng Han Moses Koh"]
 __license__ = "GPL"
@@ -24,7 +14,6 @@
 __maintainer__ = "Gavin Huttley"
 __email__ = "gavin.huttley@anu.edu.au"
 __status__ = "Alpha"
->>>>>>> 9e31e829
 
 
 class LogFileOutput:
@@ -54,11 +43,7 @@
 
 class ProgressContext:
     def __init__(self, progress_bar_type=None, depth=-1,
-<<<<<<< HEAD
-                                    message=None, rate=1.0):
-=======
                  message=None, rate=1.0):
->>>>>>> 9e31e829
         self.progress_bar_type = progress_bar_type
         self.progress_bar = None
         self.progress = 0
@@ -69,24 +54,14 @@
     def set_new_progress_bar(self):
         if self.progress_bar_type:
             self.progress_bar = self.progress_bar_type(total=1,
-<<<<<<< HEAD
-                            position=self.depth,
-                            leave=True,
-                            bar_format='{desc} {percentage:3.0f}%|{bar}| ')
-=======
                                                        position=self.depth,
                                                        leave=True,
                                                        bar_format='{desc} {percentage:3.0f}%|{bar}| ')
->>>>>>> 9e31e829
 
     def subcontext(self, *args, **kw):
         return ProgressContext(
             progress_bar_type=self.progress_bar_type,
-<<<<<<< HEAD
-            depth=self.depth+1,
-=======
             depth=self.depth + 1,
->>>>>>> 9e31e829
             message=self.message,
             rate=self.rate)
 
@@ -103,11 +78,7 @@
         if msg is not None and msg != self.message:
             self.message = msg
             self.progress_bar.set_description(self.message,
-<<<<<<< HEAD
-                                                refresh=False)
-=======
                                               refresh=False)
->>>>>>> 9e31e829
             updated = True
         if updated:
             self.progress_bar.refresh()
@@ -163,6 +134,7 @@
 class NullContext(ProgressContext):
     """A UI context which discards all output.  Useful on secondary MPI cpus,
     and other situations where all output is suppressed"""
+
     def subcontext(self, *args, **kw):
         return self
 
@@ -172,10 +144,7 @@
     def done(self):
         pass
 
-<<<<<<< HEAD
-=======
-
->>>>>>> 9e31e829
+
 NULL_CONTEXT = NullContext()
 CURRENT = threading.local()
 CURRENT.context = None
@@ -251,15 +220,9 @@
             ui.write('halfway through, a new line: ')
         if i % 2:
             subdemo()
-<<<<<<< HEAD
-        ui.write(str(i)+".")
-    ui.write("done")
-
-=======
         ui.write(str(i) + ".")
     ui.write("done")
 
 
->>>>>>> 9e31e829
 if __name__ == '__main__':
     demo()