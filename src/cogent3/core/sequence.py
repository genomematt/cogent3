--- conflicted
+++ resolved
@@ -740,7 +740,6 @@
     def annotate_from_gff(self, f, pre_parsed = False):
         """annotates a Sequence from a gff file where each entry has the same SeqID"""
         first_seqname = None
-<<<<<<< HEAD
         # only features with parent features included in the 'features' dict
         features = dict()
         fake_id = 0
@@ -749,24 +748,9 @@
         else:
             gff_contents = gff.gff_parser(f)
         for gff_dict in gff_contents:
-=======
-        for (
-            seqname,
-            source,
-            feature,
-            start,
-            end,
-            score,
-            strand,
-            frame,
-            attributes,
-            comments,
-        ) in gff.gff2_parser(f):
->>>>>>> 48f63d6a
             if first_seqname is None:
                 first_seqname = gff_dict["SeqID"]
             else:
-<<<<<<< HEAD
                 assert gff_dict["SeqID"] == first_seqname, (
                     gff_dict["SeqID"],
                     first_seqname,
@@ -830,11 +814,6 @@
             return ordered
         return self._sort_parents(parents, ordered, next(iter(keys)))
 
-=======
-                assert seqname == first_seqname, (seqname, first_seqname)
-            feat_label = gff.parse_attributes(attributes)
-            self.add_feature(feature, feat_label, [(start, end)])
->>>>>>> 48f63d6a
 
     def with_masked_annotations(
         self, annot_types, mask_char=None, shadow=False, extend_query=False
