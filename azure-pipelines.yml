--- conflicted
+++ resolved
@@ -60,17 +60,10 @@
 - job: Windows_Test
   pool: {vmImage: 'windows-latest'}
   steps:
-<<<<<<< HEAD
-    - {task: UsePythonVersion@0, inputs: {versionSpec: '3.7', architecture: x86}}
-    - {task: UsePythonVersion@0, inputs: {versionSpec: '3.7', architecture: x64}}
-=======
-    - {task: UsePythonVersion@0, inputs: {versionSpec: '3.6', architecture: x86}}
-    - {task: UsePythonVersion@0, inputs: {versionSpec: '3.6', architecture: x64}}
     - {task: UsePythonVersion@0, inputs: {versionSpec: '3.7', architecture: x86}}
     - {task: UsePythonVersion@0, inputs: {versionSpec: '3.7', architecture: x64}}
     - {task: UsePythonVersion@0, inputs: {versionSpec: '3.8', architecture: x86}}
     - {task: UsePythonVersion@0, inputs: {versionSpec: '3.8', architecture: x64}}
->>>>>>> 5ec94fbb
     - bash: |
         python -m pip install --upgrade pip
         python -m pip install .[dev] codecov
@@ -86,11 +79,7 @@
     - {task: UsePythonVersion@0, inputs: {versionSpec: '3.8'}}
     - bash: |
         python -m pip install --upgrade pip
-<<<<<<< HEAD
-        python -m pip install cibuildwheel==1.0.0 numpy
-=======
-        python -m pip install .[dev] cibuildwheel
->>>>>>> 5ec94fbb
+        python -m pip install cibuildwheel numpy
         cibuildwheel --output-dir wheelhouse .
         python setup.py sdist
         cp dist/*.gz wheelhouse/.
@@ -105,11 +94,7 @@
     - {task: UsePythonVersion@0, inputs: {versionSpec: '3.8'}}
     - bash: |
         python -m pip install --upgrade pip
-<<<<<<< HEAD
-        python -m pip install cibuildwheel==1.0.0 numpy
-=======
-        python -m pip install .[dev] cibuildwheel
->>>>>>> 5ec94fbb
+        python -m pip install cibuildwheel numpy
         cibuildwheel --output-dir wheelhouse .
     - task: PublishBuildArtifacts@1
       inputs: {pathtoPublish: 'wheelhouse'}
@@ -125,11 +110,7 @@
     - {task: UsePythonVersion@0, inputs: {versionSpec: '3.8', architecture: x64}}
     - bash: |
         python -m pip install --upgrade pip
-<<<<<<< HEAD
-        python -m pip install cibuildwheel==1.0.0 numpy
-=======
-        python -m pip install .[dev] cibuildwheel
->>>>>>> 5ec94fbb
+        python -m pip install cibuildwheel numpy
         cibuildwheel --output-dir wheelhouse .
     - task: PublishBuildArtifacts@1
       inputs: {pathtoPublish: 'wheelhouse'}