#!/usr/bin/env python
import pickle

from cogent3.core import moltype, sequence
from cogent3.core.moltype import (
    DNA,
    PROTEIN,
    RNA,
    STANDARD_CODON,
    AlphabetError,
    AlphabetGroup,
    CodonAlphabet,
    CoreObjectGroup,
    DnaStandardPairs,
    IUPAC_DNA_ambiguities,
    IUPAC_DNA_ambiguities_complements,
    IUPAC_DNA_chars,
    IUPAC_RNA_ambiguities,
    IUPAC_RNA_ambiguities_complements,
    IUPAC_RNA_chars,
    MolType,
    RnaStandardPairs,
    array,
    available_moltypes,
    get_moltype,
    make_matches,
    make_pairs,
)
from cogent3.data.molecular_weight import DnaMW, ProteinMW, RnaMW
from cogent3.util.unit_test import TestCase, main


__author__ = "Gavin Huttley, Peter Maxwell, and Rob Knight"
__copyright__ = "Copyright 2007-2019, The Cogent Project"
__credits__ = ["Rob Knight", "Gavin Huttley", "Peter Maxwell"]
__license__ = "BSD-3"
__version__ = "2019.12.6a"
__maintainer__ = "Gavin Huttley"
__email__ = "gavin.huttley@anu.edu.au"
__status__ = "Production"

# ind some of the standard alphabets to reduce typing
RnaBases = RNA.alphabets.base
DnaBases = DNA.alphabets.base
AminoAcids = PROTEIN.alphabets.base

# the following classes are to preserve compatibility for older test code
# that assumes mixed-case is OK.
RnaMolType = MolType(
    seq_constructor=sequence.RnaSequence,
    motifset=IUPAC_RNA_chars,
    ambiguities=IUPAC_RNA_ambiguities,
    label="rna_with_lowercase",
    mw_calculator=RnaMW,
    complements=IUPAC_RNA_ambiguities_complements,
    pairs=RnaStandardPairs,
    add_lower=True,
    preserve_existing_moltypes=True,
    make_alphabet_group=True,
)
DnaMolType = MolType(
    seq_constructor=sequence.DnaSequence,
    motifset=IUPAC_DNA_chars,
    ambiguities=IUPAC_DNA_ambiguities,
    label="dna_with_lowercase",
    mw_calculator=DnaMW,
    complements=IUPAC_DNA_ambiguities_complements,
    pairs=DnaStandardPairs,
    add_lower=True,
    preserve_existing_moltypes=True,
    make_alphabet_group=True,
)
ProteinMolType = PROTEIN


class make_matches_tests(TestCase):
    """Tests of the make_matches top-level function"""

    def test_init_empty(self):
        """make_matches should init ok with no parameters"""
        self.assertEqual(make_matches(), {})

    def test_init_monomers(self):
        """make_matches with only monomers should produce {(i,i):True}"""
        m = make_matches("")
        self.assertEqual(m, {})
        m = make_matches("qaz")
        self.assertEqual(m, {("q", "q"): True, ("a", "a"): True, ("z", "z"): True})

    def test_init_gaps(self):
        """make_matches with only gaps should match all gaps to each other"""
        m = make_matches("", "~!")
        self.assertEqual(
            m, {("~", "~"): True, ("!", "!"): True, ("!", "~"): True, ("~", "!"): True}
        )

    def test_init_degen(self):
        """make_matches with only degen should work as expected"""
        m = make_matches(None, None, {"x": "ab", "y": "bc", "z": "cd", "n": "bcd"})
        self.assertEqual(
            m,
            {
                ("x", "x"): False,
                ("x", "y"): False,
                ("x", "n"): False,
                ("y", "x"): False,
                ("y", "y"): False,
                ("y", "z"): False,
                ("y", "n"): False,
                ("z", "y"): False,
                ("z", "z"): False,
                ("z", "n"): False,
                ("n", "x"): False,
                ("n", "y"): False,
                ("n", "z"): False,
                ("n", "n"): False,
            },
        )
        self.assertNotContains(m, ("x", "z"))

    def test_init_all(self):
        """make_matches with everything should produce correct dict"""
        m = make_matches(
            "ABC", ("-", "~"), {"X": "AB", "Y": ("B", "C"), "N": list("ABC")}
        )
        exp = {
            ("-", "-"): True,
            ("~", "~"): True,
            ("-", "~"): True,
            ("~", "-"): True,
            ("A", "A"): True,
            ("B", "B"): True,
            ("C", "C"): True,
            ("A", "X"): False,
            ("X", "A"): False,
            ("B", "X"): False,
            ("X", "B"): False,
            ("B", "Y"): False,
            ("Y", "B"): False,
            ("C", "Y"): False,
            ("Y", "C"): False,
            ("A", "N"): False,
            ("N", "A"): False,
            ("B", "N"): False,
            ("N", "B"): False,
            ("C", "N"): False,
            ("N", "C"): False,
            ("X", "X"): False,
            ("Y", "Y"): False,
            ("N", "N"): False,
            ("X", "Y"): False,
            ("Y", "X"): False,
            ("X", "N"): False,
            ("N", "X"): False,
            ("Y", "N"): False,
            ("N", "Y"): False,
        }
        self.assertEqual(m, exp)


class make_pairs_tests(TestCase):
    """Tests of the top-level make_pairs factory function."""

    def setUp(self):
        """Define some standard pairs and other data"""
        self.pairs = {("U", "A"): True, ("A", "U"): True, ("G", "U"): False}

    def test_init_empty(self):
        """make_pairs should init ok with no parameters"""
        self.assertEqual(make_pairs(), {})

    def test_init_pairs(self):
        """make_pairs with just pairs should equal the original"""
        self.assertEqual(make_pairs(self.pairs), self.pairs)
        self.assertNotSameObj(make_pairs(self.pairs), self.pairs)

    def test_init_monomers(self):
        """make_pairs with pairs and monomers should equal just the pairs"""
        self.assertEqual(make_pairs(self.pairs, "ABCDEFG"), self.pairs)
        self.assertNotSameObj(make_pairs(self.pairs, "ABCDEFG"), self.pairs)

    def test_init_gaps(self):
        """make_pairs should add all combinations of gaps as weak pairs"""
        p = make_pairs(self.pairs, None, "-~")
        self.assertNotEqual(p, self.pairs)
        self.pairs.update(
            {("~", "~"): False, ("-", "~"): False, ("-", "-"): False, ("~", "-"): False}
        )
        self.assertEqual(p, self.pairs)

    def test_init_degen(self):
        """make_pairs should add in degenerate combinations as weak pairs"""
        p = make_pairs(self.pairs, "AUG", "-", {"R": "AG", "Y": "CU", "W": "AU"})
        self.assertNotEqual(p, self.pairs)
        self.pairs.update(
            {
                ("-", "-"): False,
                ("A", "Y"): False,
                ("Y", "A"): False,
                ("A", "W"): False,
                ("W", "A"): False,
                ("U", "R"): False,
                ("R", "U"): False,
                ("U", "W"): False,
                ("W", "U"): False,
                ("G", "Y"): False,
                ("G", "W"): False,
                ("R", "Y"): False,
                ("R", "W"): False,
                ("Y", "R"): False,
                ("Y", "W"): False,
                ("W", "R"): False,
                ("W", "Y"): False,
                ("W", "W"): False,
            }
        )
        self.assertEqual(p, self.pairs)


class CoreObjectGroupTests(TestCase):
    """Tests of the CoreObjectGroup class."""

    def test_init(self):
        """CoreObjectGroup should init with basic list of objects."""

        class o(object):
            def __init__(self, s):
                self.s = s

        base = o("base")
        c = CoreObjectGroup(base)
        self.assertSameObj(c.base, base)
        self.assertSameObj(c.degen, None)
        self.assertSameObj(c.base.degen, None)

        base, degen, gap, degengap = list(map(o, ["base", "degen", "gap", "degengap"]))
        c = CoreObjectGroup(base, degen, gap, degengap)
        self.assertSameObj(c.base, base)
        self.assertSameObj(c.base.degen, degen)
        self.assertSameObj(c.degen.gapped, degengap)


class AlphabetGroupTests(TestCase):
    """Tests of the AlphabetGroup class."""

    def test_init(self):
        """AlphabetGroup should initialize successfully"""
        chars = "AB"
        degens = {"C": "AB"}
        g = AlphabetGroup(chars, degens)
        self.assertEqual("".join(g.base), "AB")
        self.assertEqual("".join(g.degen), "ABC")
        self.assertEqual("".join(g.gapped), "AB-")
        self.assertEqual("".join(g.degen_gapped), "AB-C?")


class MolTypeTests(TestCase):
    """Tests of the MolType class. Should support same API as old Alphabet."""

    def test_to_regex(self):
<<<<<<< HEAD
        seq = "ACYGR"
        regular_expression = DNA.to_regex(seq=seq)
        self.assertEqual(regular_expression, "AC[CT]G[AG]")
=======
        """returns a valid regex"""
        seq = "ACYGR"
        regular_expression = DNA.to_regex(seq=seq)
        self.assertEqual(regular_expression, "AC[CT]G[AG]")
        # raises an exception if a string is already a regex, or invalid
        with self.assertRaises(ValueError):
            DNA.to_regex("(?:GAT|GAC)(?:GGT|GGC|GGA|GGG)(?:GAT|GAC)(?:CAA|CAG)")
>>>>>>> 70a31167

    def test_pickling(self):
        pkl = pickle.dumps(DNA)
        got = pickle.loads(pkl)
        self.assertIsInstance(got, type(DNA))
        self.assertEqual(DNA.ambiguities, got.ambiguities)

    def test_get_moltype(self):
        """correctly return a moltype by name"""
        for label in ("dna", "rna", "protein", "protein_with_stop"):
            mt = get_moltype(label)
            self.assertEqual(mt.label, label)
            mt = get_moltype(label.upper())
            self.assertEqual(mt.label, label)

        mt = get_moltype(DNA)
        self.assertEqual(mt.label, "dna")
        with self.assertRaises(ValueError):
            _ = get_moltype("blah")

    def test_available_moltypes(self):
        """available_moltypes returns table with correct columns and rows"""
        available = available_moltypes()
        self.assertEqual(available.shape, (7, 3))
        self.assertEqual(available[1, "Number of states"], 4)
        self.assertEqual(available["dna", "Number of states"], 4)

    def test_init_minimal(self):
        """MolType should init OK with just monomers"""
        a = MolType("Abc")
        self.assertContains(a.alphabet, "A")
        self.assertNotContains(a.alphabet, "a")  # case-sensitive
        self.assertContains(a.alphabet, "b")
        self.assertNotContains(a.alphabet, "B")
        self.assertNotContains(a.alphabet, "x")

    def test_init_everything(self):
        """MolType should init OK with all parameters set"""
        k = dict.fromkeys
        a = MolType(
            k("Abc"),
            ambiguities={"d": "bc"},
            gaps=k("~"),
            complements={"b": "c", "c": "b"},
            pairs={},
            add_lower=False,
        )
        for i in "Abcd~":
            self.assertContains(a, i)
        self.assertEqual(a.complement("b"), "c")
        self.assertEqual(a.complement("AbcAA"), "AcbAA")
        self.assertEqual(a.first_degenerate("AbcdA"), 3)
        self.assertEqual(a.first_gap("a~c"), 1)
        self.assertEqual(a.first_invalid("Abcx"), 3)

    def test_strip_degenerate(self):
        """MolType strip_degenerate should remove any degenerate bases"""
        s = RnaMolType.strip_degenerate
        self.assertEqual(s("UCAG-"), "UCAG-")
        self.assertEqual(s("NRYSW"), "")
        self.assertEqual(s("USNG"), "UG")

    def test_strip_bad(self):
        """MolType strip_bad should remove any non-base, non-gap chars"""
        s = RnaMolType.strip_bad
        self.assertEqual(s("UCAGwsnyrHBND-D"), "UCAGwsnyrHBND-D")
        self.assertEqual(s("@#^*($@!#&()!@QZX"), "")
        self.assertEqual(s("aaa ggg ---!ccc"), "aaaggg---ccc")

    def test_strip_bad_and_gaps(self):
        """MolType strip_bad_and_gaps should remove gaps and bad chars"""
        s = RnaMolType.strip_bad_and_gaps
        self.assertEqual(s("UCAGwsnyrHBND-D"), "UCAGwsnyrHBNDD")
        self.assertEqual(s("@#^*($@!#&()!@QZX"), "")
        self.assertEqual(s("aaa ggg ---!ccc"), "aaagggccc")

    def test_complement(self):
        """MolType complement should correctly complement sequence"""
        self.assertEqual(RnaMolType.complement("UauCG-NR"), "AuaGC-NY")
        self.assertEqual(DnaMolType.complement("TatCG-NR"), "AtaGC-NY")
        self.assertEqual(RnaMolType.complement(""), "")
        self.assertRaises(TypeError, ProteinMolType.complement, "ACD")
        # if it wasn't a string, result should be a list
        self.assertEqual(RnaMolType.complement(list("UauCG-NR")), list("AuaGC-NY"))
        self.assertEqual(RnaMolType.complement(("a", "c")), ("u", "g"))
        # constructor should fail for a dict
        self.assertRaises(ValueError, RnaMolType.complement, {"a": "c"})

    def test_rc(self):
        """MolType rc should correctly reverse-complement sequence"""
        self.assertEqual(RnaMolType.rc("U"), "A")
        self.assertEqual(RnaMolType.rc(""), "")
        self.assertEqual(RnaMolType.rc("R"), "Y")
        self.assertEqual(RnaMolType.rc("UauCG-NR"), "YN-CGauA")
        self.assertEqual(DnaMolType.rc("TatCG-NR"), "YN-CGatA")
        self.assertRaises(TypeError, ProteinMolType.rc, "ACD")
        # if it wasn't a string, result should be a list
        self.assertEqual(RnaMolType.rc(list("UauCG-NR")), list("YN-CGauA"))
        self.assertEqual(RnaMolType.rc(("a", "c")), ("g", "u"))
        # constructor should fail for a dict
        self.assertRaises(ValueError, RnaMolType.rc, {"a": "c"})

    def test_contains(self):
        """MolType contains should return correct result"""
        for i in "UCAGWSMKRYBDHVN-" + "UCAGWSMKRYBDHVN-".lower():
            self.assertContains(RnaMolType, i)
        for i in "x!@#$%^&ZzQq":
            self.assertNotContains(RnaMolType, i)

        a = MolType(dict.fromkeys("ABC"), add_lower=True)
        for i in "abcABC":
            self.assertContains(a, i)
        self.assertNotContains(a, "x")
        b = MolType(dict.fromkeys("ABC"), add_lower=False)
        for i in "ABC":
            self.assertContains(b, i)
        for i in "abc":
            self.assertNotContains(b, i)

    def test_iter(self):
        """MolType iter should iterate over monomer order"""
        self.assertEqual(list(RnaMolType), ["U", "C", "A", "G", "u", "c", "a", "g"])
        a = MolType("ZXCV")
        self.assertEqual(list(a), ["Z", "X", "C", "V"])

    def test_is_gapped(self):
        """MolType is_gapped should return True if gaps in seq"""
        g = RnaMolType.is_gapped
        self.assertFalse(g(""))
        self.assertFalse(g("ACGUCAGUACGUCAGNRCGAUcaguaguacYRNRYRN"))
        self.assertTrue(g("-"))
        self.assertTrue(g("--"))
        self.assertTrue(g("CAGUCGUACGUCAGUACGUacucauacgac-caguACUG"))
        self.assertTrue(g("CA--CGUAUGCA-----g"))
        self.assertTrue(g("CAGU-"))

    def test_is_gap(self):
        """MolType is_gap should return True if char is a gap"""
        g = RnaMolType.is_gap
        # True for the empty string
        self.assertFalse(g(""))
        # True for all the standard and degenerate symbols
        s = "ACGUCAGUACGUCAGNRCGAUcaguaguacYRNRYRN"
        self.assertFalse(g(s))
        for i in s:
            self.assertFalse(g(i))
        # should be true for a single gap
        self.assertTrue(g("-"))
        # note that it _shouldn't_ be true for a run of gaps: use a.is_gapped()
        self.assertFalse(g("--"))

    def test_is_degenerate(self):
        """MolType is_degenerate should return True if degen symbol in seq"""
        d = RnaMolType.is_degenerate
        self.assertFalse(d(""))
        self.assertFalse(d("UACGCUACAUGuacgucaguGCUAGCUA---ACGUCAG"))
        self.assertTrue(d("N"))
        self.assertTrue(d("R"))
        self.assertTrue(d("y"))
        self.assertTrue(d("GCAUguagcucgUCAGUCAGUACgUgcasCUAG"))
        self.assertTrue(d("ACGYAUGCUGYEWEWNFMNfuwbybcwuybcjwbeiwfub"))

    def test_is_valid(self):
        """MolType is_valid should return True if any unknown symbol in seq"""
        v = RnaMolType.is_valid
        self.assertFalse(v(3))
        self.assertFalse(v(None))
        self.assertTrue(v("ACGUGCAUGUCAYCAYGUACGcaugacyugc----RYNCYRNC"))
        self.assertTrue(v(""))
        self.assertTrue(v("a"))
        self.assertFalse(v("ACIUBHFWUIXZKLNJUCIHBICNSOWMOINJ"))
        self.assertFalse(v("CAGUCAGUCACA---GACCAUG-_--cgau"))

    def test_is_strict(self):
        """MolType is_strict should return True if all symbols in Monomers"""
        s = RnaMolType.is_strict
        self.assertFalse(s(3))
        self.assertFalse(s(None))
        self.assertTrue(s(""))
        self.assertTrue(s("A"))
        self.assertTrue(s("UAGCACUgcaugcauGCAUGACuacguACAUG"))
        self.assertFalse(s("CAGUCGAUCA-cgaucagUCGAUGAC"))
        self.assertFalse(s("ACGUGCAUXCAGUCAG"))

    def test_first_gap(self):
        """MolType first_gap should return index of first gap symbol, or None"""
        g = RnaMolType.first_gap
        self.assertEqual(g(""), None)
        self.assertEqual(g("a"), None)
        self.assertEqual(g("uhacucHuhacUIUIhacan"), None)
        self.assertEqual(g("-abc"), 0)
        self.assertEqual(g("b-ac"), 1)
        self.assertEqual(g("abcd-"), 4)

    def test_first_degenerate(self):
        """MolType first_degenerate should return index of first degen symbol"""
        d = RnaMolType.first_degenerate
        self.assertEqual(d(""), None)
        self.assertEqual(d("a"), None)
        self.assertEqual(d("UCGACA--CU-gacucaguacgua"), None)
        self.assertEqual(d("nCAGU"), 0)
        self.assertEqual(d("CUGguagvAUG"), 7)
        self.assertEqual(d("ACUGCUAacgud"), 11)

    def test_first_invalid(self):
        """MolType first_invalid should return index of first invalid symbol"""
        i = RnaMolType.first_invalid
        self.assertEqual(i(""), None)
        self.assertEqual(i("A"), None)
        self.assertEqual(i("ACGUNVBuacg-wskmWSMKYRryNnN--"), None)
        self.assertEqual(i("x"), 0)
        self.assertEqual(i("rx"), 1)
        self.assertEqual(i("CAGUNacgunRYWSwx"), 15)

    def test_first_non_strict(self):
        """MolType first_non_strict should return index of first non-strict symbol"""
        s = RnaMolType.first_non_strict
        self.assertEqual(s(""), None)
        self.assertEqual(s("A"), None)
        self.assertEqual(s("ACGUACGUcgaucagu"), None)
        self.assertEqual(s("N"), 0)
        self.assertEqual(s("-"), 0)
        self.assertEqual(s("x"), 0)
        self.assertEqual(s("ACGUcgAUGUGCAUcaguX"), 18)
        self.assertEqual(s("ACGUcgAUGUGCAUcaguX-38243829"), 18)

    def test_disambiguate(self):
        """MolType disambiguate should remove degenerate bases"""
        d = RnaMolType.disambiguate
        self.assertEqual(d(""), "")
        self.assertEqual(d("AGCUGAUGUA--CAGU"), "AGCUGAUGUA--CAGU")
        self.assertEqual(d("AUn-yrs-wkmCGwmrNMWRKY", "strip"), "AU--CG")
        self.assertEqual(d(tuple("AUn-yrs-wkmCGwmrNMWRKY"), "strip"), tuple("AU--CG"))
        s = "AUn-yrs-wkmCGwmrNMWRKY"
        t = d(s, "random")
        u = d(s, "random")
        for i, j in zip(s, t):
            if i in RnaMolType.degenerates:
                self.assertContains(RnaMolType.degenerates[i], j)
            else:
                self.assertEqual(i, j)
        self.assertNotEqual(t, u)
        self.assertEqual(d(tuple("UCAG"), "random"), tuple("UCAG"))
        self.assertEqual(len(s), len(t))
        self.assertSameObj(RnaMolType.first_degenerate(t), None)
        # should raise exception on unknown disambiguation method
        self.assertRaises(NotImplementedError, d, s, "xyz")

    def test_degap(self):
        """MolType degap should remove all gaps from sequence"""
        g = RnaMolType.degap
        self.assertEqual(g(""), "")
        self.assertEqual(g("GUCAGUCgcaugcnvuincdks"), "GUCAGUCgcaugcnvuincdks")
        self.assertEqual(g("----------------"), "")
        self.assertEqual(g("gcuauacg-"), "gcuauacg")
        self.assertEqual(g("-CUAGUCA"), "CUAGUCA")
        self.assertEqual(g("---a---c---u----g---"), "acug")
        self.assertEqual(g(tuple("---a---c---u----g---")), tuple("acug"))

    def test_gap_indices(self):
        """MolType gap_indices should return correct gap positions"""
        g = RnaMolType.gap_indices
        self.assertEqual(g(""), [])
        self.assertEqual(g("ACUGUCAGUACGHFSDKJCUICDNINS"), [])
        self.assertEqual(g("GUACGUIACAKJDC-SDFHJDSFK"), [14])
        self.assertEqual(g("-DSHFUHDSF"), [0])
        self.assertEqual(g("UACHASJAIDS-"), [11])
        self.assertEqual(
            g("---CGAUgCAU---ACGHc---ACGUCAGU---"),
            [0, 1, 2, 11, 12, 13, 19, 20, 21, 30, 31, 32],
        )
        a = MolType({"A": 1}, gaps=dict.fromkeys("!@#$%"))
        g = a.gap_indices
        self.assertEqual(g(""), [])
        self.assertEqual(g("!!!"), [0, 1, 2])
        self.assertEqual(g("!@#$!@#$!@#$"), list(range(12)))
        self.assertEqual(g("cguua!cgcuagua@cguasguadc#"), [5, 14, 25])

    def test_gap_vector(self):
        """MolType gap_vector should return correct gap positions"""
        g = RnaMolType.gap_vector
        self.assertEqual(g(""), [])
        self.assertEqual(g("ACUGUCAGUACGHFSDKJCUICDNINS"), [False] * 27)
        self.assertEqual(
            g("GUACGUIACAKJDC-SDFHJDSFK"),
            list(map(bool, list(map(int, "000000000000001000000000")))),
        )
        self.assertEqual(g("-DSHFUHDSF"), list(map(bool, list(map(int, "1000000000")))))
        self.assertEqual(
            g("UACHASJAIDS-"), list(map(bool, list(map(int, "000000000001"))))
        )
        self.assertEqual(
            g("---CGAUgCAU---ACGHc---ACGUCAGU---"),
            list(map(bool, list(map(int, "111000000001110000011100000000111")))),
        )
        a = MolType({"A": 1}, gaps=dict.fromkeys("!@#$%"))
        g = a.gap_vector
        self.assertEqual(g(""), [])
        self.assertEqual(g("!!!"), list(map(bool, [1, 1, 1])))
        self.assertEqual(g("!@#$!@#$!@#$"), [True] * 12)
        self.assertEqual(
            g("cguua!cgcuagua@cguasguadc#"),
            list(map(bool, list(map(int, "00000100000000100000000001")))),
        )

    def test_gap_maps(self):
        """MolType gap_maps should return dicts mapping gapped/ungapped pos"""
        empty = ""
        no_gaps = "aaa"
        all_gaps = "---"
        start_gaps = "--abc"
        end_gaps = "ab---"
        mid_gaps = "--a--b-cd---"
        gm = RnaMolType.gap_maps
        self.assertEqual(gm(empty), ({}, {}))
        self.assertEqual(gm(no_gaps), ({0: 0, 1: 1, 2: 2}, {0: 0, 1: 1, 2: 2}))
        self.assertEqual(gm(all_gaps), ({}, {}))
        self.assertEqual(gm(start_gaps), ({0: 2, 1: 3, 2: 4}, {2: 0, 3: 1, 4: 2}))
        self.assertEqual(gm(end_gaps), ({0: 0, 1: 1}, {0: 0, 1: 1}))
        self.assertEqual(
            gm(mid_gaps), ({0: 2, 1: 5, 2: 7, 3: 8}, {2: 0, 5: 1, 7: 2, 8: 3})
        )

    def test_count_gaps(self):
        """MolType count_gaps should return correct gap count"""
        c = RnaMolType.count_gaps
        self.assertEqual(c(""), 0)
        self.assertEqual(c("ACUGUCAGUACGHFSDKJCUICDNINS"), 0)
        self.assertEqual(c("GUACGUIACAKJDC-SDFHJDSFK"), 1)
        self.assertEqual(c("-DSHFUHDSF"), 1)
        self.assertEqual(c("UACHASJAIDS-"), 1)
        self.assertEqual(c("---CGAUgCAU---ACGHc---ACGUCAGU---"), 12)
        a = MolType({"A": 1}, gaps=dict.fromkeys("!@#$%"))
        c = a.count_gaps
        self.assertEqual(c(""), 0)
        self.assertEqual(c("!!!"), 3)
        self.assertEqual(c("!@#$!@#$!@#$"), 12)
        self.assertEqual(c("cguua!cgcuagua@cguasguadc#"), 3)

    def test_count_degenerate(self):
        """MolType count_degenerate should return correct degen base count"""
        d = RnaMolType.count_degenerate
        self.assertEqual(d(""), 0)
        self.assertEqual(d("GACUGCAUGCAUCGUACGUCAGUACCGA"), 0)
        self.assertEqual(d("N"), 1)
        self.assertEqual(d("NRY"), 3)
        self.assertEqual(d("ACGUAVCUAGCAUNUCAGUCAGyUACGUCAGS"), 4)

    def test_possibilites(self):
        """MolType possibilities should return correct # possible sequences"""
        p = RnaMolType.possibilities
        self.assertEqual(p(""), 1)
        self.assertEqual(p("ACGUgcaucagUCGuGCAU"), 1)
        self.assertEqual(p("N"), 4)
        self.assertEqual(p("R"), 2)
        self.assertEqual(p("H"), 3)
        self.assertEqual(p("nRh"), 24)
        self.assertEqual(p("AUGCnGUCAg-aurGauc--gauhcgauacgws"), 96)

    def test_MW(self):
        """MolType MW should return correct molecular weight"""
        r = RnaMolType.mw
        p = ProteinMolType.mw
        self.assertEqual(p(""), 0)
        self.assertEqual(r(""), 0)
        self.assertFloatEqual(p("A"), 89.09)
        self.assertFloatEqual(r("A"), 375.17)
        self.assertFloatEqual(p("AAA"), 231.27)
        self.assertFloatEqual(r("AAA"), 1001.59)
        self.assertFloatEqual(r("AAACCCA"), 2182.37)

    def test_can_match(self):
        """MolType can_match should return True if all positions can match"""
        m = RnaMolType.can_match
        self.assertTrue(m("", ""))
        self.assertTrue(m("UCAG", "UCAG"))
        self.assertFalse(m("UCAG", "ucag"))
        self.assertTrue(m("UCAG", "NNNN"))
        self.assertTrue(m("NNNN", "UCAG"))
        self.assertTrue(m("NNNN", "NNNN"))
        self.assertFalse(m("N", "x"))
        self.assertFalse(m("N", "-"))
        self.assertTrue(m("UCAG", "YYRR"))
        self.assertTrue(m("UCAG", "KMWS"))

    def test_can_mismatch(self):
        """MolType can_mismatch should return True on any possible mismatch"""
        m = RnaMolType.can_mismatch
        self.assertFalse(m("", ""))
        self.assertTrue(m("N", "N"))
        self.assertTrue(m("R", "R"))
        self.assertTrue(m("N", "r"))
        self.assertTrue(m("CGUACGCAN", "CGUACGCAN"))
        self.assertTrue(m("U", "C"))
        self.assertTrue(m("UUU", "UUC"))
        self.assertTrue(m("UUU", "UUY"))
        self.assertFalse(m("UUU", "UUU"))
        self.assertFalse(m("UCAG", "UCAG"))
        self.assertFalse(m("U--", "U--"))

    def test_must_match(self):
        """MolType must_match should return True when no possible mismatches"""
        m = RnaMolType.must_match
        self.assertTrue(m("", ""))
        self.assertFalse(m("N", "N"))
        self.assertFalse(m("R", "R"))
        self.assertFalse(m("N", "r"))
        self.assertFalse(m("CGUACGCAN", "CGUACGCAN"))
        self.assertFalse(m("U", "C"))
        self.assertFalse(m("UUU", "UUC"))
        self.assertFalse(m("UUU", "UUY"))
        self.assertTrue(m("UU-", "UU-"))
        self.assertTrue(m("UCAG", "UCAG"))

    def test_can_pair(self):
        """MolType can_pair should return True if all positions can pair"""
        p = RnaMolType.can_pair
        self.assertTrue(p("", ""))
        self.assertFalse(p("UCAG", "UCAG"))
        self.assertTrue(p("UCAG", "CUGA"))
        self.assertFalse(p("UCAG", "cuga"))
        self.assertTrue(p("UCAG", "NNNN"))
        self.assertTrue(p("NNNN", "UCAG"))
        self.assertTrue(p("NNNN", "NNNN"))
        self.assertFalse(p("N", "x"))
        self.assertFalse(p("N", "-"))
        self.assertTrue(p("-", "-"))
        self.assertTrue(p("UCAGU", "KYYRR"))
        self.assertTrue(p("UCAG", "KKRS"))
        self.assertTrue(p("U", "G"))

        d = DnaMolType.can_pair
        self.assertFalse(d("T", "G"))

    def test_can_mispair(self):
        """MolType can_mispair should return True on any possible mispair"""
        m = RnaMolType.can_mispair
        self.assertFalse(m("", ""))
        self.assertTrue(m("N", "N"))
        self.assertTrue(m("R", "Y"))
        self.assertTrue(m("N", "r"))
        self.assertTrue(m("CGUACGCAN", "NUHCHUACH"))
        self.assertTrue(m("U", "C"))
        self.assertTrue(m("U", "R"))
        self.assertTrue(m("UUU", "AAR"))
        self.assertTrue(m("UUU", "GAG"))
        self.assertFalse(m("UUU", "AAA"))
        self.assertFalse(m("UCAG", "CUGA"))
        self.assertTrue(m("U--", "--U"))

        d = DnaMolType.can_pair
        self.assertTrue(d("TCCAAAGRYY", "RRYCTTTGGA"))

    def test_must_pair(self):
        """MolType must_pair should return True when no possible mispairs"""
        m = RnaMolType.must_pair
        self.assertTrue(m("", ""))
        self.assertFalse(m("N", "N"))
        self.assertFalse(m("R", "Y"))
        self.assertFalse(m("A", "A"))
        self.assertFalse(m("CGUACGCAN", "NUGCGUACG"))
        self.assertFalse(m("U", "C"))
        self.assertFalse(m("UUU", "AAR"))
        self.assertFalse(m("UUU", "RAA"))
        self.assertFalse(m("UU-", "-AA"))
        self.assertTrue(m("UCAG", "CUGA"))

        d = DnaMolType.must_pair
        self.assertTrue(d("TCCAGGG", "CCCTGGA"))
        self.assertTrue(d("tccaggg", "ccctgga"))
        self.assertFalse(d("TCCAGGG", "NCCTGGA"))


class RnaMolTypeTests(TestCase):
    """Spot-checks of alphabet functionality applied to RNA alphabet."""

    def test_contains(self):
        """RnaMolType should __contain__ the expected symbols."""
        keys = "ucagrymkwsbhvdn?-"
        for k in keys:
            self.assertContains(RnaMolType, k)
        for k in keys.upper():
            self.assertContains(RnaMolType, k)
        self.assertNotContains(RnaMolType, "X")

    def test_degenerate_from_seq(self):
        """RnaMolType degenerate_from_seq should give correct results"""
        d = RnaMolType.degenerate_from_seq
        # check monomers
        self.assertEqual(d("a"), "a")
        self.assertEqual(d("C"), "C")
        # check seq of monomers
        self.assertEqual(d("aaaaa"), "a")
        # check some 2- to 4-way cases
        self.assertEqual(d("aaaaag"), "r")
        self.assertEqual(d("ccgcgcgcggcc"), "s")
        self.assertEqual(d("accgcgcgcggcc"), "v")
        self.assertEqual(d("aaaaagcuuu"), "n")
        # check some cases with gaps
        self.assertEqual(d("aa---aaagcuuu"), "?")
        self.assertEqual(d("aaaaaaaaaaaaaaa-"), "?")
        self.assertEqual(d("----------------"), "-")
        # check mixed case example
        self.assertEqual(d("AaAAaa"), "A")
        # check example with degenerate symbols in set
        self.assertEqual(d("RS"), "V")
        self.assertEqual(d("RN-"), "?")
        # check that it works for proteins as well
        p = ProteinMolType.degenerate_from_seq
        self.assertEqual(p("A"), "A")
        self.assertEqual(p("AAA"), "A")
        self.assertEqual(p("DN"), "B")
        self.assertEqual(p("---"), "-")
        self.assertEqual(p("ACD"), "X")
        self.assertEqual(p("ABD"), "X")
        self.assertEqual(p("ACX"), "X")
        self.assertEqual(p("AC-"), "?")

    def test_get_css_styles(self):
        """generates css style mapping and css"""
        css, styles = DNA.get_css_style()
        # styles should consist of core characters appended by DNA.label
        states = list(DNA) + ["ambig", "terminal_ambig"]
        got = {styles[b] for b in states}
        expect = {b + "_dna" for b in states}
        self.assertEqual(got, expect)
        for state in expect:
            self.assertTrue(state in css)

        # check subset of protein
        css, styles = PROTEIN.get_css_style()
        states = list(PROTEIN) + ["ambig", "terminal_ambig"]
        got = {styles[b] for b in states}
        expect = {b + "_protein" for b in states}
        self.assertEqual(got, expect)


class _AlphabetTestCase(TestCase):
    def assertEqualSeqs(self, a, b):
        """For when we don't care about the type, just the elements"""
        self.assertEqual(list(a), list(b))

    def assertEqualSets(self, a, b):
        self.assertEqual(set(a), set(b))


class DNAAlphabet(_AlphabetTestCase):
    def setUp(self):
        self.alpha = DNA.alphabet

    def test_exclude(self):
        """Nucleotide alphabet testing excluding gap motif"""
        self.assertEqualSeqs(self.alpha, ["T", "C", "A", "G"])

    def test_include(self):
        """Nucleotide alphabet testing including gap motif"""
        self.assertEqualSets(self.alpha.with_gap_motif(), ["A", "C", "G", "T", "-"])

    def test_usesubset(self):
        """testing using a subset of motifs."""
        self.assertEqualSets(self.alpha.with_gap_motif(), ["A", "C", "G", "T", "-"])
        alpha = self.alpha.get_subset(motif_subset=["A"])
        self.assertEqualSets(alpha, ["A"])
        # self.assertRaises(AlphabetError, self.alpha.get_subset, ['A','C'])
        alpha = DNA.alphabet
        self.assertEqualSets(alpha, ["T", "C", "A", "G"])
        alpha = alpha.get_subset(motif_subset=["A", "T", "G"])
        self.assertEqualSets(alpha, ["A", "G", "T"])


class DinucAlphabet(_AlphabetTestCase):
    def setUp(self):
        self.alpha = DNA.alphabet.with_gap_motif().get_word_alphabet(2)

    def test_exclude(self):
        """Dinucleotide alphabet testing excluding gap motif"""
        expected = [
            "-A",
            "-C",
            "-G",
            "-T",
            "A-",
            "AA",
            "AC",
            "AG",
            "AT",
            "C-",
            "CA",
            "CC",
            "CG",
            "CT",
            "G-",
            "GA",
            "GC",
            "GG",
            "GT",
            "T-",
            "TA",
            "TC",
            "TG",
            "TT",
        ]

        self.assertEqualSets(self.alpha.get_subset(["--"], excluded=True), expected)

    def test_include(self):
        """Dinucleotide alphabet testing including gap motif"""
        expected = [
            "--",
            "-A",
            "-C",
            "-G",
            "-T",
            "A-",
            "AA",
            "AC",
            "AG",
            "AT",
            "C-",
            "CA",
            "CC",
            "CG",
            "CT",
            "G-",
            "GA",
            "GC",
            "GG",
            "GT",
            "T-",
            "TA",
            "TC",
            "TG",
            "TT",
        ]
        self.assertEqualSets(self.alpha, expected)

    def test_usesubset(self):
        """testing using a subset of motifs."""
        alpha = self.alpha.get_subset(motif_subset=["AA", "CA", "GT"])
        self.assertEqualSeqs(alpha, ["AA", "CA", "GT"])

        self.assertRaises(
            AlphabetError, alpha.get_subset, motif_subset=["AA", "CA", "GT", "TT"]
        )

    def test_usesubsetbyfreq(self):
        """testing using a subset of motifs by using motif probs."""
        motif_freqs = {
            "--": 0,
            "-A": 0.0,
            "-C": 0,
            "-G": 0,
            "-T": 0,
            "A-": 0,
            "AA": 1.0,
            "AC": 0.0,
            "AG": 0,
            "AT": 0,
            "C-": 0,
            "CA": 1,
            "CC": 0,
            "CG": 0,
            "CT": 0,
            "G-": 0,
            "GA": 0,
            "GC": 0,
            "GG": 0,
            "GT": 1,
            "T-": 0,
            "TA": 0,
            "TC": 0,
            "TG": 0,
            "TT": 0,
        }

        alpha = self.alpha.get_subset(motif_freqs)
        self.assertEqualSets(alpha, ["AA", "CA", "GT"])

    def test_strand_symmetric_motifs(self):
        """construction of strand symmetric motif sets"""
        # fails for a moltype with no strand complement
        with self.assertRaises(TypeError):
            PROTEIN.strand_symmetric_motifs()

        got = DNA.strand_symmetric_motifs(motif_length=1)
        expect = set([("A", "T"), ("C", "G")])
        self.assertEqual(got, expect)
        got = RNA.strand_symmetric_motifs(motif_length=1)
        expect = set([("A", "U"), ("C", "G")])
        self.assertEqual(got, expect)
        got = DNA.strand_symmetric_motifs(motif_length=2)
        self.assertEqual(len(got), 8)
        got = DNA.strand_symmetric_motifs(motif_length=3)
        self.assertEqual(len(got), 32)


class TestCodonAlphabet(_AlphabetTestCase):
    def setUp(self):
        self.alpha = STANDARD_CODON

    def test_ambiguous_gaps(self):
        alpha = self.alpha.with_gap_motif()
        self.assertEqual(len(alpha.resolve_ambiguity("AT?")), 4)
        self.assertRaises(Exception, alpha.resolve_ambiguity, "at-")
        self.assertEqual(len(alpha.resolve_ambiguity("???")), 62)
        self.assertEqual(len(alpha.resolve_ambiguity("---")), 1)

        alpha = self.alpha
        self.assertEqual(len(alpha.resolve_ambiguity("AT?")), 4)
        self.assertRaises(Exception, alpha.resolve_ambiguity, "at-")
        self.assertEqual(len(alpha.resolve_ambiguity("???")), 61)
        self.assertRaises(Exception, alpha.resolve_ambiguity, "---")

    def test_exclude(self):
        """testing excluding gap motif"""
        alpha = self.alpha
        expected = [
            "AAA",
            "AAC",
            "AAG",
            "AAT",
            "ACA",
            "ACC",
            "ACG",
            "ACT",
            "AGA",
            "AGC",
            "AGG",
            "AGT",
            "ATA",
            "ATC",
            "ATG",
            "ATT",
            "CAA",
            "CAC",
            "CAG",
            "CAT",
            "CCA",
            "CCC",
            "CCG",
            "CCT",
            "CGA",
            "CGC",
            "CGG",
            "CGT",
            "CTA",
            "CTC",
            "CTG",
            "CTT",
            "GAA",
            "GAC",
            "GAG",
            "GAT",
            "GCA",
            "GCC",
            "GCG",
            "GCT",
            "GGA",
            "GGC",
            "GGG",
            "GGT",
            "GTA",
            "GTC",
            "GTG",
            "GTT",
            "TAC",
            "TAT",
            "TCA",
            "TCC",
            "TCG",
            "TCT",
            "TGC",
            "TGG",
            "TGT",
            "TTA",
            "TTC",
            "TTG",
            "TTT",
        ]
        self.assertEqualSets(alpha, expected)

    def test_include(self):
        """testing including gap motif"""
        alpha = self.alpha.with_gap_motif()
        expected = [
            "---",
            "AAA",
            "AAC",
            "AAG",
            "AAT",
            "ACA",
            "ACC",
            "ACG",
            "ACT",
            "AGA",
            "AGC",
            "AGG",
            "AGT",
            "ATA",
            "ATC",
            "ATG",
            "ATT",
            "CAA",
            "CAC",
            "CAG",
            "CAT",
            "CCA",
            "CCC",
            "CCG",
            "CCT",
            "CGA",
            "CGC",
            "CGG",
            "CGT",
            "CTA",
            "CTC",
            "CTG",
            "CTT",
            "GAA",
            "GAC",
            "GAG",
            "GAT",
            "GCA",
            "GCC",
            "GCG",
            "GCT",
            "GGA",
            "GGC",
            "GGG",
            "GGT",
            "GTA",
            "GTC",
            "GTG",
            "GTT",
            "TAC",
            "TAT",
            "TCA",
            "TCC",
            "TCG",
            "TCT",
            "TGC",
            "TGG",
            "TGT",
            "TTA",
            "TTC",
            "TTG",
            "TTT",
        ]
        self.assertEqualSets(alpha, expected)

    def test_constructing_from_func(self):
        """the CodonAlphabet function should support genetic code names as well"""
        alpha_int = CodonAlphabet(1)
        alpha_name = CodonAlphabet("Standard Nuclear")
        self.assertEqual(alpha_int, alpha_name)
        alpha_int = CodonAlphabet(2)
        alpha_name = CodonAlphabet("Vertebrate Mitochondrial")
        self.assertEqual(alpha_int, alpha_name)


if __name__ == "__main__":
    main()<|MERGE_RESOLUTION|>--- conflicted
+++ resolved
@@ -258,11 +258,6 @@
     """Tests of the MolType class. Should support same API as old Alphabet."""
 
     def test_to_regex(self):
-<<<<<<< HEAD
-        seq = "ACYGR"
-        regular_expression = DNA.to_regex(seq=seq)
-        self.assertEqual(regular_expression, "AC[CT]G[AG]")
-=======
         """returns a valid regex"""
         seq = "ACYGR"
         regular_expression = DNA.to_regex(seq=seq)
@@ -270,7 +265,6 @@
         # raises an exception if a string is already a regex, or invalid
         with self.assertRaises(ValueError):
             DNA.to_regex("(?:GAT|GAC)(?:GGT|GGC|GGA|GGG)(?:GAT|GAC)(?:CAA|CAG)")
->>>>>>> 70a31167
 
     def test_pickling(self):
         pkl = pickle.dumps(DNA)
